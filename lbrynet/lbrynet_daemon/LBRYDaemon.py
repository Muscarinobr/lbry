import string
import locale
import mimetypes
import os
import re
import subprocess
import sys
import random

import pkg_resources
import simplejson as json
import binascii
import logging.handlers
import requests
import base58
import platform
import socket

from twisted.web import server
from twisted.internet import defer, threads, error, reactor
from twisted.internet.task import LoopingCall
from txjsonrpc import jsonrpclib
from txjsonrpc.web import jsonrpc
from txjsonrpc.web.jsonrpc import Handler

from datetime import datetime
from decimal import Decimal
from appdirs import user_data_dir
from urllib2 import urlopen

from lbrynet import __version__ as lbrynet_version
from lbryum.version import LBRYUM_VERSION as lbryum_version
from lbrynet.core.PaymentRateManager import PaymentRateManager
from lbrynet.core.server.BlobAvailabilityHandler import BlobAvailabilityHandlerFactory
from lbrynet.core.server.BlobRequestHandler import BlobRequestHandlerFactory
from lbrynet.core.server.ServerProtocol import ServerProtocolFactory
from lbrynet.core.Error import UnknownNameError, InsufficientFundsError
from lbrynet.core.LBRYMetadata import Metadata
from lbrynet.lbryfile.StreamDescriptor import LBRYFileStreamType
from lbrynet.lbryfile.client.LBRYFileDownloader import LBRYFileSaverFactory, LBRYFileOpenerFactory
from lbrynet.lbryfile.client.LBRYFileOptions import add_lbry_file_to_sd_identifier
from lbrynet.lbrynet_daemon.LBRYUIManager import LBRYUIManager
from lbrynet.lbrynet_daemon.LBRYDownloader import GetStream
from lbrynet.lbrynet_daemon.LBRYPublisher import Publisher
from lbrynet.core.utils import generate_id, version_is_greater_than
from lbrynet.lbrynet_console.LBRYSettings import LBRYSettings
from lbrynet.conf import MIN_BLOB_DATA_PAYMENT_RATE, DEFAULT_MAX_SEARCH_RESULTS, KNOWN_DHT_NODES, DEFAULT_MAX_KEY_FEE, \
    DEFAULT_WALLET, DEFAULT_SEARCH_TIMEOUT, DEFAULT_CACHE_TIME, DEFAULT_UI_BRANCH, LOG_POST_URL, LOG_FILE_NAME, SOURCE_TYPES
from lbrynet.conf import DEFAULT_TIMEOUT, WALLET_TYPES
from lbrynet.core.StreamDescriptor import StreamDescriptorIdentifier, download_sd_blob
from lbrynet.core.Session import LBRYSession
from lbrynet.core.PTCWallet import PTCWallet
from lbrynet.core.LBRYWallet import LBRYcrdWallet, LBRYumWallet
from lbrynet.lbryfilemanager.LBRYFileManager import LBRYFileManager
from lbrynet.lbryfile.LBRYFileMetadataManager import DBLBRYFileMetadataManager, TempLBRYFileMetadataManager
# from lbryum import LOG_PATH as lbryum_log


# TODO: this code snippet is everywhere. Make it go away
if sys.platform != "darwin":
    log_dir = os.path.join(os.path.expanduser("~"), ".lbrynet")
else:
    log_dir = user_data_dir("LBRY")

if not os.path.isdir(log_dir):
    os.mkdir(log_dir)

lbrynet_log = os.path.join(log_dir, LOG_FILE_NAME)

<<<<<<< HEAD
# TODO: configuring a logger on module import drastically reduces the
# amount of control the caller of this code has over logging
#
# Better would be to configure all logging at runtime.
handler = logging.handlers.RotatingFileHandler(lbrynet_log, maxBytes=2097152, backupCount=5)
log = logging.getLogger(__name__)
log.addHandler(handler)
log.setLevel(logging.INFO)

# if os.path.isfile(lbryum_log):
#     f = open(lbryum_log, 'r')
#     PREVIOUS_LBRYUM_LOG = len(f.read())
#     f.close()
# else:
#     PREVIOUS_LBRYUM_LOG = 0
=======
log = logging.getLogger(__name__)

>>>>>>> c1ff1271

if os.path.isfile(lbrynet_log):
    with open(lbrynet_log, 'r') as f:
        PREVIOUS_LBRYNET_LOG = len(f.read())
else:
    PREVIOUS_LBRYNET_LOG = 0

INITIALIZING_CODE = 'initializing'
LOADING_DB_CODE = 'loading_db'
LOADING_WALLET_CODE = 'loading_wallet'
LOADING_FILE_MANAGER_CODE = 'loading_file_manager'
LOADING_SERVER_CODE = 'loading_server'
STARTED_CODE = 'started'
WAITING_FOR_FIRST_RUN_CREDITS = 'waiting_for_credits'
STARTUP_STAGES = [
                    (INITIALIZING_CODE, 'Initializing...'),
                    (LOADING_DB_CODE, 'Loading databases...'),
                    (LOADING_WALLET_CODE, 'Catching up with the blockchain... %s'),
                    (LOADING_FILE_MANAGER_CODE, 'Setting up file manager'),
                    (LOADING_SERVER_CODE, 'Starting lbrynet'),
                    (STARTED_CODE, 'Started lbrynet'),
                    (WAITING_FOR_FIRST_RUN_CREDITS, 'Waiting for first run credits...')
                  ]

DOWNLOAD_METADATA_CODE = 'downloading_metadata'
DOWNLOAD_TIMEOUT_CODE = 'timeout'
DOWNLOAD_RUNNING_CODE = 'running'
DOWNLOAD_STOPPED_CODE = 'stopped'
STREAM_STAGES = [
                    (INITIALIZING_CODE, 'Initializing...'),
                    (DOWNLOAD_METADATA_CODE, 'Downloading metadata'),
                    (DOWNLOAD_RUNNING_CODE, 'Started %s, got %s/%s blobs, stream status: %s'),
                    (DOWNLOAD_STOPPED_CODE, 'Paused stream'),
                    (DOWNLOAD_TIMEOUT_CODE, 'Stream timed out')
                ]

CONNECT_CODE_VERSION_CHECK = 'version_check'
CONNECT_CODE_NETWORK = 'network_connection'
CONNECT_CODE_WALLET = 'wallet_catchup_lag'
CONNECTION_PROBLEM_CODES = [
        (CONNECT_CODE_VERSION_CHECK, "There was a problem checking for updates on github"),
        (CONNECT_CODE_NETWORK, "Your internet connection appears to have been interrupted"),
        (CONNECT_CODE_WALLET, "Synchronization with the blockchain is lagging... if this continues try restarting LBRY")
        ]

ALLOWED_DURING_STARTUP = ['is_running', 'is_first_run',
                          'get_time_behind_blockchain', 'stop',
                          'daemon_status', 'get_start_notice',
                          'version']

BAD_REQUEST = 400
NOT_FOUND = 404
OK_CODE = 200

# TODO add login credentials in a conf file
# TODO alert if your copy of a lbry file is out of date with the name record


REMOTE_SERVER = "www.google.com"


class LBRYDaemon(jsonrpc.JSONRPC):
    """
    LBRYnet daemon, a jsonrpc interface to lbry functions
    """

    isLeaf = True

    def __init__(self, root, wallet_type=None):
        jsonrpc.JSONRPC.__init__(self)
        reactor.addSystemEventTrigger('before', 'shutdown', self._shutdown)

        self.startup_status = STARTUP_STAGES[0]
        self.startup_message = None
        self.announced_startup = False
        self.connected_to_internet = True
        self.connection_problem = None
        self.query_handlers = {}
        self.pip_lbrynet_version = None
        self.pip_lbryum_version = None
        self.ui_version = None
        self.ip = None
        # TODO: this is confusing to set here, and then to be reset below.
        self.wallet_type = wallet_type
        self.first_run = None
        self.log_file = lbrynet_log
        self.current_db_revision = 1
        self.run_server = True
        self.session = None
        self.waiting_on = {}
        self.streams = {}
        self.pending_claims = {}
        self.known_dht_nodes = KNOWN_DHT_NODES
        self.first_run_after_update = False
        self.uploaded_temp_files = []

        if os.name == "nt":
            from lbrynet.winhelpers.knownpaths import get_path, FOLDERID, UserHandle
            default_download_directory = get_path(FOLDERID.Downloads, UserHandle.current)
            self.db_dir = os.path.join(get_path(FOLDERID.RoamingAppData, UserHandle.current), "lbrynet")
        elif sys.platform == "darwin":
            default_download_directory = os.path.join(os.path.expanduser("~"), 'Downloads')
            self.db_dir = user_data_dir("LBRY")
        else:
            default_download_directory = os.path.join(os.path.expanduser("~"), 'Downloads')
            self.db_dir = os.path.join(os.path.expanduser("~"), ".lbrynet")
            try:
                if not os.path.isdir(default_download_directory):
                    os.mkdir(default_download_directory)
            except:
                log.info("Couldn't make download directory, using home")
                default_download_directory = os.path.expanduser("~")

        self.daemon_conf = os.path.join(self.db_dir, 'daemon_settings.json')

        self.default_settings = {
            'run_on_startup': False,
            'data_rate': MIN_BLOB_DATA_PAYMENT_RATE,
            'max_key_fee': DEFAULT_MAX_KEY_FEE,
            'download_directory': default_download_directory,
            'max_upload': 0.0,
            'max_download': 0.0,
            'upload_log': True,
            'search_timeout': DEFAULT_SEARCH_TIMEOUT,
            'download_timeout': DEFAULT_TIMEOUT,
            'max_search_results': DEFAULT_MAX_SEARCH_RESULTS,
            'wallet_type': DEFAULT_WALLET,
            'delete_blobs_on_remove': True,
            'peer_port': 3333,
            'dht_node_port': 4444,
            'use_upnp': True,
            'start_lbrycrdd': True,
            'requested_first_run_credits': False,
            'cache_time': DEFAULT_CACHE_TIME,
            'startup_scripts': [],
            'last_version': {'lbrynet': lbrynet_version, 'lbryum': lbryum_version}
        }

        if os.path.isfile(self.daemon_conf):
            f = open(self.daemon_conf, "r")
            loaded_settings = json.loads(f.read())
            f.close()
            missing_settings = {}
            removed_settings = {}
            for k in self.default_settings.keys():
                if k not in loaded_settings.keys():
                    missing_settings[k] = self.default_settings[k]
            for k in loaded_settings.keys():
                if not k in self.default_settings.keys():
                    log.info("Removing unused setting: " + k + " with value: " + str(loaded_settings[k]))
                    removed_settings[k] = loaded_settings[k]
                    del loaded_settings[k]
            for k in missing_settings.keys():
                log.info("Adding missing setting: " + k + " with default value: " + str(missing_settings[k]))
                loaded_settings[k] = missing_settings[k]
            if loaded_settings['wallet_type'] != self.wallet_type and self.wallet_type:
                loaded_settings['wallet_type'] = self.wallet_type

            if missing_settings or removed_settings:
                log.info("Updated and loaded lbrynet-daemon configuration")
            else:
                log.info("Loaded lbrynet-daemon configuration")
            self.session_settings = loaded_settings
        else:
            missing_settings = self.default_settings
            log.info("Writing default settings : " + json.dumps(self.default_settings) + " --> " + str(self.daemon_conf))
            self.session_settings = self.default_settings

        if 'last_version' in missing_settings.keys():
            self.session_settings['last_version'] = None

        if self.session_settings['last_version'] != self.default_settings['last_version']:
            self.session_settings['last_version'] = self.default_settings['last_version']
            self.first_run_after_update = True
            log.info("First run after update")
            log.info("lbrynet %s --> %s" % (self.session_settings['last_version']['lbrynet'], self.default_settings['last_version']['lbrynet']))
            log.info("lbryum %s --> %s" % (self.session_settings['last_version']['lbryum'], self.default_settings['last_version']['lbryum']))

        f = open(self.daemon_conf, "w")
        f.write(json.dumps(self.session_settings))
        f.close()

        self.run_on_startup = self.session_settings['run_on_startup']
        self.data_rate = self.session_settings['data_rate']
        self.max_key_fee = self.session_settings['max_key_fee']
        self.download_directory = self.session_settings['download_directory']
        self.max_upload = self.session_settings['max_upload']
        self.max_download = self.session_settings['max_download']
        self.upload_log = self.session_settings['upload_log']
        self.search_timeout = self.session_settings['search_timeout']
        self.download_timeout = self.session_settings['download_timeout']
        self.max_search_results = self.session_settings['max_search_results']
        ####
        #
        # Ignore the saved wallet type. Some users will have their wallet type
        # saved as lbrycrd and we want wallets to be lbryum unless explicitly
        # set on the command line to be lbrycrd.
        #
        # if self.session_settings['wallet_type'] in WALLET_TYPES and not wallet_type:
        #     self.wallet_type = self.session_settings['wallet_type']
        #     log.info("Using wallet type %s from config" % self.wallet_type)
        # else:
        #     self.wallet_type = wallet_type
        #     self.session_settings['wallet_type'] = wallet_type
        #     log.info("Using wallet type %s specified from command line" % self.wallet_type)
        #
        # Instead, if wallet is not set on the command line, default to the default wallet
        #
        if wallet_type:
            log.info("Using wallet type %s specified from command line", wallet_type)
            self.wallet_type = wallet_type
        else:
            log.info("Using the default wallet type %s", DEFAULT_WALLET)
            self.wallet_type = DEFAULT_WALLET
        #
        ####
        self.delete_blobs_on_remove = self.session_settings['delete_blobs_on_remove']
        self.peer_port = self.session_settings['peer_port']
        self.dht_node_port = self.session_settings['dht_node_port']
        self.use_upnp = self.session_settings['use_upnp']
        self.start_lbrycrdd = self.session_settings['start_lbrycrdd']
        self.requested_first_run_credits = self.session_settings['requested_first_run_credits']
        self.cache_time = self.session_settings['cache_time']
        self.startup_scripts = self.session_settings['startup_scripts']

        if os.path.isfile(os.path.join(self.db_dir, "stream_info_cache.json")):
            f = open(os.path.join(self.db_dir, "stream_info_cache.json"), "r")
            self.name_cache = json.loads(f.read())
            f.close()
            log.info("Loaded claim info cache")
        else:
            self.name_cache = {}

        if os.name == "nt":
            from lbrynet.winhelpers.knownpaths import get_path, FOLDERID, UserHandle
            self.lbrycrdd_path = "lbrycrdd.exe"
            if self.wallet_type == "lbrycrd":
                self.wallet_dir = os.path.join(get_path(FOLDERID.RoamingAppData, UserHandle.current), "lbrycrd")
            else:
                self.wallet_dir = os.path.join(get_path(FOLDERID.RoamingAppData, UserHandle.current), "lbryum")
        elif sys.platform == "darwin":
            # use the path from the bundle if its available.
            try:
                import Foundation
                bundle = Foundation.NSBundle.mainBundle()
                self.lbrycrdd_path = bundle.pathForResource_ofType_('lbrycrdd', None)
            except Exception:
                log.exception('Failed to get path from bundle, falling back to default')
                self.lbrycrdd_path = "./lbrycrdd"
            if self.wallet_type == "lbrycrd":
                self.wallet_dir = user_data_dir("lbrycrd")
            else:
                self.wallet_dir = user_data_dir("LBRY")
        else:
            self.lbrycrdd_path = "lbrycrdd"
            if self.wallet_type == "lbrycrd":
                self.wallet_dir = os.path.join(os.path.expanduser("~"), ".lbrycrd")
            else:
                self.wallet_dir = os.path.join(os.path.expanduser("~"), ".lbryum")

        if os.name != 'nt':
            lbrycrdd_path_conf = os.path.join(os.path.expanduser("~"), ".lbrycrddpath.conf")
            if not os.path.isfile(lbrycrdd_path_conf):
                f = open(lbrycrdd_path_conf, "w")
                f.write(str(self.lbrycrdd_path))
                f.close()

        self.created_data_dir = False
        if not os.path.exists(self.db_dir):
            os.mkdir(self.db_dir)
            self.created_data_dir = True

        self.blobfile_dir = os.path.join(self.db_dir, "blobfiles")
        self.lbrycrd_conf = os.path.join(self.wallet_dir, "lbrycrd.conf")
        self.autofetcher_conf = os.path.join(self.wallet_dir, "autofetcher.conf")
        self.wallet_conf = os.path.join(self.wallet_dir, "lbrycrd.conf")
        self.wallet_user = None
        self.wallet_password = None

        self.internet_connection_checker = LoopingCall(self._check_network_connection)
        self.version_checker = LoopingCall(self._check_remote_versions)
        self.connection_problem_checker = LoopingCall(self._check_connection_problems)
        self.pending_claim_checker = LoopingCall(self._check_pending_claims)
        # self.lbrynet_connection_checker = LoopingCall(self._check_lbrynet_connection)

        self.sd_identifier = StreamDescriptorIdentifier()
        self.stream_info_manager = TempLBRYFileMetadataManager()
        self.settings = LBRYSettings(self.db_dir)
        self.lbry_ui_manager = LBRYUIManager(root)
        self.blob_request_payment_rate_manager = None
        self.lbry_file_metadata_manager = None
        self.lbry_file_manager = None

        if self.wallet_type == "lbrycrd":
            if os.path.isfile(self.lbrycrd_conf):
                log.info("Using lbrycrd.conf found at " + self.lbrycrd_conf)
            else:
                log.info("No lbrycrd.conf found at " + self.lbrycrd_conf + ". Generating now...")
                password = "".join(random.SystemRandom().choice(string.ascii_letters + string.digits + "_") for i in range(20))
                with open(self.lbrycrd_conf, 'w') as f:
                    f.write("rpcuser=rpcuser\n")
                    f.write("rpcpassword=" + password)
                log.info("Done writing lbrycrd.conf")

    def render(self, request):
        request.content.seek(0, 0)
        # Unmarshal the JSON-RPC data.
        content = request.content.read()
        parsed = jsonrpclib.loads(content)
        functionPath = parsed.get("method")
        args = parsed.get('params')

        #TODO convert args to correct types if possible

        id = parsed.get('id')
        version = parsed.get('jsonrpc')
        if version:
            version = int(float(version))
        elif id and not version:
            version = jsonrpclib.VERSION_1
        else:
            version = jsonrpclib.VERSION_PRE1
        # XXX this all needs to be re-worked to support logic for multiple
        # versions...

        if not self.announced_startup:
            if functionPath not in ALLOWED_DURING_STARTUP:
                return server.failure

        if self.wallet_type == "lbryum" and functionPath in ['set_miner', 'get_miner_status']:
            return server.failure

        try:
            function = self._getFunction(functionPath)
        except jsonrpclib.Fault, f:
            self._cbRender(f, request, id, version)
        else:
            request.setHeader("Access-Control-Allow-Origin", "*")
            request.setHeader("content-type", "text/json")
            if args == [{}]:
                d = defer.maybeDeferred(function)
            else:
                d = defer.maybeDeferred(function, *args)
            d.addErrback(self._ebRender, id)
            d.addCallback(self._cbRender, request, id, version)
        return server.NOT_DONE_YET

    def _cbRender(self, result, request, id, version):
        if isinstance(result, Handler):
            result = result.result

        if isinstance(result, dict):
            result = result['result']

        if version == jsonrpclib.VERSION_PRE1:
            if not isinstance(result, jsonrpclib.Fault):
                result = (result,)
            # Convert the result (python) to JSON-RPC
        try:
            s = jsonrpclib.dumps(result, version=version)
        except:
            f = jsonrpclib.Fault(self.FAILURE, "can't serialize output")
            s = jsonrpclib.dumps(f, version=version)
        request.setHeader("content-length", str(len(s)))
        request.write(s)
        request.finish()

    def _ebRender(self, failure, id):
        if isinstance(failure.value, jsonrpclib.Fault):
            return failure.value
        log.error(failure)
        return jsonrpclib.Fault(self.FAILURE, "error")

    def setup(self, branch=DEFAULT_UI_BRANCH, user_specified=False, branch_specified=False, host_ui=True):
        def _log_starting_vals():
            log.info("Starting balance: " + str(self.session.wallet.wallet_balance))
            return defer.succeed(None)

        def _announce_startup():
            def _wait_for_credits():
                if float(self.session.wallet.wallet_balance) == 0.0:
                    self.startup_status = STARTUP_STAGES[6]
                    return reactor.callLater(1, _wait_for_credits)
                else:
                    return _announce()

            def _announce():
                self.announced_startup = True
                self.startup_status = STARTUP_STAGES[5]
                log.info("Started lbrynet-daemon")
                if len(self.startup_scripts):
                    log.info("Scheduling scripts")
                    reactor.callLater(3, self._run_scripts)

                # self.lbrynet_connection_checker.start(3600)

            if self.first_run:
                d = self._upload_log(log_type="first_run")
            elif self.upload_log:
                d = self._upload_log(exclude_previous=True, log_type="start")
            else:
                d = defer.succeed(None)

            # if float(self.session.wallet.wallet_balance) == 0.0:
            #     d.addCallback(lambda _: self._check_first_run())
            #     d.addCallback(self._show_first_run_result)

            # d.addCallback(lambda _: _wait_for_credits() if self.requested_first_run_credits else _announce())
            d.addCallback(lambda _: _announce())
            return d

        log.info("Starting lbrynet-daemon")

        self.internet_connection_checker.start(3600)
        self.version_checker.start(3600 * 12)
        self.connection_problem_checker.start(1)
        if host_ui:
            self.lbry_ui_manager.update_checker.start(1800, now=False)

        d = defer.Deferred()
        if host_ui:
            d.addCallback(lambda _: self.lbry_ui_manager.setup(branch=branch,
                                                                user_specified=user_specified,
                                                                branch_specified=branch_specified))
        d.addCallback(lambda _: self._initial_setup())
        d.addCallback(lambda _: threads.deferToThread(self._setup_data_directory))
        d.addCallback(lambda _: self._check_db_migration())
        d.addCallback(lambda _: self._get_settings())
        d.addCallback(lambda _: self._get_session())
        d.addCallback(lambda _: add_lbry_file_to_sd_identifier(self.sd_identifier))
        d.addCallback(lambda _: self._setup_stream_identifier())
        d.addCallback(lambda _: self._setup_lbry_file_manager())
        d.addCallback(lambda _: self._setup_lbry_file_opener())
        d.addCallback(lambda _: self._setup_query_handlers())
        d.addCallback(lambda _: self._setup_server())
        d.addCallback(lambda _: _log_starting_vals())
        d.addCallback(lambda _: _announce_startup())
        d.callback(None)

        return defer.succeed(None)

    def _get_platform(self):
        r =  {
            "processor": platform.processor(),
            "python_version: ": platform.python_version(),
            "platform": platform.platform(),
            "os_release": platform.release(),
            "os_system": platform.system(),
            "lbrynet_version: ": lbrynet_version,
            "lbryum_version: ": lbryum_version,
            "ui_version": self.lbry_ui_manager.loaded_git_version,
            }
        if not self.ip:
            try:
                r['ip'] = json.load(urlopen('http://jsonip.com'))['ip']
                self.ip = r['ip']
            except:
                r['ip'] = "Could not determine"

        return r

    def _initial_setup(self):
        def _log_platform():
            log.info("Platform: " + json.dumps(self._get_platform()))
            return defer.succeed(None)

        d = _log_platform()

        return d

    def _check_network_connection(self):
        try:
            host = socket.gethostbyname(REMOTE_SERVER)
            s = socket.create_connection((host, 80), 2)
            self.connected_to_internet = True
        except:
            log.info("Internet connection not working")
            self.connected_to_internet = False

    def _check_lbrynet_connection(self):
        def _log_success():
            log.info("lbrynet connectivity test passed")
        def _log_failure():
            log.info("lbrynet connectivity test failed")

        wonderfullife_sh = "6f3af0fa3924be98a54766aa2715d22c6c1509c3f7fa32566df4899a41f3530a9f97b2ecb817fa1dcbf1b30553aefaa7"
        d = download_sd_blob(self.session, wonderfullife_sh, self.session.base_payment_rate_manager)
        d.addCallbacks(lambda _: _log_success, lambda _: _log_failure)

    def _check_remote_versions(self):
        def _get_lbryum_version():
            try:
                r = pkg_resources.get_distribution("lbryum").version
                log.info("Local lbryum: %s" % lbryum_version)
                log.info("Available lbryum: %s" % r)
                self.pip_lbryum_version = r
                return defer.succeed(None)
            except:
                log.info("Failed to get lbryum version from git")
                self.pip_lbryum_version = None
                return defer.fail(None)

        def _get_lbrynet_version():
            try:
                r = pkg_resources.get_distribution("lbrynet").version
                log.info("Local lbrynet: %s" % lbrynet_version)
                log.info("Available lbrynet: %s" % r)
                self.pip_lbrynet_version = r
                return defer.succeed(None)
            except:
                log.info("Failed to get lbrynet version from git")
                self.pip_lbrynet_version = None
                return defer.fail(None)

        d = _get_lbrynet_version()
        d.addCallback(lambda _: _get_lbryum_version())

    def _check_connection_problems(self):
        if not self.pip_lbrynet_version or not self.pip_lbryum_version:
            self.connection_problem = CONNECTION_PROBLEM_CODES[0]

        elif self.startup_status[0] == 'loading_wallet':
            if self.session.wallet.is_lagging:
                self.connection_problem = CONNECTION_PROBLEM_CODES[2]
        else:
            self.connection_problem = None

        if not self.connected_to_internet:
            self.connection_problem = CONNECTION_PROBLEM_CODES[1]

    def _add_to_pending_claims(self, name, txid):
        log.info("Adding lbry://%s to pending claims, txid %s" % (name, txid))
        self.pending_claims[name] = txid
        return txid

    def _check_pending_claims(self):
        def _start_file(name):
            d = defer.succeed(self.pending_claims.pop(name))
            d.addCallback(lambda _: self._get_lbry_file("name", name, return_json=False))
            d.addCallback(lambda l: _start_file(l) if l.stopped else "LBRY file was already running")

        for name in self.pending_claims:
            log.info("Checking if new claim for lbry://%s is confirmed" % name)
            d = self._resolve_name(name, force_refresh=True)
            d.addCallback(lambda _: self._get_lbry_file_by_uri(name))
            d.addCallbacks(lambda lbry_file: _start_file(name) if self.pending_claims[name] == lbry_file['txid'] and not isinstance(lbry_file['metadata'], str) else self._add_to_pending_claims(name, self.pending_claims.pop(name)),
                           self._add_to_pending_claims(name, self.pending_claims.pop(name)))

    def _start_server(self):
        if self.peer_port is not None:

            server_factory = ServerProtocolFactory(self.session.rate_limiter,
                                                   self.query_handlers,
                                                   self.session.peer_manager)
            try:
                self.lbry_server_port = reactor.listenTCP(self.peer_port, server_factory)
            except error.CannotListenError as e:
                import traceback
                log.error("Couldn't bind to port %d. %s", self.peer_port, traceback.format_exc())
                raise ValueError("%s lbrynet may already be running on your computer.", str(e))
        return defer.succeed(True)

    def _stop_server(self):
        try:
            if self.lbry_server_port is not None:
                self.lbry_server_port, p = None, self.lbry_server_port
                return defer.maybeDeferred(p.stopListening)
            else:
                return defer.succeed(True)
        except AttributeError:
            return defer.succeed(True)

    def _setup_server(self):
        def restore_running_status(running):
            if running is True:
                return self._start_server()
            return defer.succeed(True)

        self.startup_status = STARTUP_STAGES[4]

        dl = self.settings.get_server_running_status()
        dl.addCallback(restore_running_status)
        return dl

    def _setup_query_handlers(self):
        handlers = [
            # CryptBlobInfoQueryHandlerFactory(self.lbry_file_metadata_manager, self.session.wallet,
            #                                 self._server_payment_rate_manager),
            BlobAvailabilityHandlerFactory(self.session.blob_manager),
            # BlobRequestHandlerFactory(self.session.blob_manager, self.session.wallet,
            #                          self._server_payment_rate_manager),
            self.session.wallet.get_wallet_info_query_handler_factory(),
        ]

        def get_blob_request_handler_factory(rate):
            self.blob_request_payment_rate_manager = PaymentRateManager(
                self.session.base_payment_rate_manager, rate
            )
            handlers.append(BlobRequestHandlerFactory(self.session.blob_manager, self.session.wallet,
                                                      self.blob_request_payment_rate_manager))

        d1 = self.settings.get_server_data_payment_rate()
        d1.addCallback(get_blob_request_handler_factory)

        dl = defer.DeferredList([d1])
        dl.addCallback(lambda _: self._add_query_handlers(handlers))
        return dl

    def _add_query_handlers(self, query_handlers):
        def _set_query_handlers(statuses):
            from future_builtins import zip
            for handler, (success, status) in zip(query_handlers, statuses):
                if success is True:
                    self.query_handlers[handler] = status

        ds = []
        for handler in query_handlers:
            ds.append(self.settings.get_query_handler_status(handler.get_primary_query_identifier()))
        dl = defer.DeferredList(ds)
        dl.addCallback(_set_query_handlers)
        return dl

    def _upload_log(self, log_type=None, exclude_previous=False, force=False):
        if self.upload_log or force:
            for lm, lp in [('lbrynet', lbrynet_log)]: #, ('lbryum', lbryum_log)]:
                if os.path.isfile(lp):
                    if exclude_previous:
                        f = open(lp, "r")
                        f.seek(PREVIOUS_LBRYNET_LOG) # if lm == 'lbrynet' else PREVIOUS_LBRYUM_LOG)
                        log_contents = f.read()
                        f.close()
                    else:
                        f = open(lp, "r")
                        log_contents = f.read()
                        f.close()
                    params = {
                            'date': datetime.utcnow().strftime('%Y%m%d-%H%M%S'),
                            'hash': base58.b58encode(self.lbryid)[:20],
                            'sys': platform.system(),
                            'type': "%s-%s" % (lm, log_type) if log_type else lm,
                            'log': log_contents
                            }
                    requests.post(LOG_POST_URL, params)

            return defer.succeed(None)
        else:
            return defer.succeed(None)

    def _clean_up_temp_files(self):
        for path in self.uploaded_temp_files:
            try:
                os.remove(path)
            except OSError:
                pass

    def _shutdown(self):
        log.info("Closing lbrynet session")
        log.info("Status at time of shutdown: " + self.startup_status[0])
        if self.internet_connection_checker.running:
            self.internet_connection_checker.stop()
        if self.version_checker.running:
            self.version_checker.stop()
        if self.connection_problem_checker.running:
            self.connection_problem_checker.stop()
        if self.lbry_ui_manager.update_checker.running:
            self.lbry_ui_manager.update_checker.stop()
        if self.pending_claim_checker.running:
            self.pending_claim_checker.stop()

        self._clean_up_temp_files()

        d = self._upload_log(log_type="close", exclude_previous=False if self.first_run else True)
        d.addCallback(lambda _: self._stop_server())
        d.addErrback(lambda err: True)
        d.addCallback(lambda _: self.lbry_file_manager.stop())
        d.addErrback(lambda err: True)
        if self.session is not None:
            d.addCallback(lambda _: self.session.shut_down())
            d.addErrback(lambda err: True)
        return d

    def _update_settings(self, settings):
        for k in settings.keys():
            if k == 'run_on_startup':
                if type(settings['run_on_startup']) is bool:
                    self.session_settings['run_on_startup'] = settings['run_on_startup']
                else:
                    return defer.fail()
            elif k == 'data_rate':
                if type(settings['data_rate']) is float:
                    self.session_settings['data_rate'] = settings['data_rate']
                elif type(settings['data_rate']) is int:
                    self.session_settings['data_rate'] = float(settings['data_rate'])
                else:
                    return defer.fail()
            elif k == 'max_key_fee':
                if type(settings['max_key_fee']) is float:
                    self.session_settings['max_key_fee'] = settings['max_key_fee']
                elif type(settings['max_key_fee']) is int:
                    self.session_settings['max_key_fee'] = float(settings['max_key_fee'])
                else:
                    return defer.fail()
            elif k == 'download_directory':
                if type(settings['download_directory']) is unicode:
                    if os.path.isdir(settings['download_directory']):
                        self.session_settings['download_directory'] = settings['download_directory']
                    else:
                        pass
                else:
                    return defer.fail()
            elif k == 'max_upload':
                if type(settings['max_upload']) is float:
                    self.session_settings['max_upload'] = settings['max_upload']
                elif type(settings['max_upload']) is int:
                    self.session_settings['max_upload'] = float(settings['max_upload'])
                else:
                    return defer.fail()
            elif k == 'max_download':
                if type(settings['max_download']) is float:
                    self.session_settings['max_download'] = settings['max_download']
                if type(settings['max_download']) is int:
                    self.session_settings['max_download'] = float(settings['max_download'])
                else:
                    return defer.fail()
            elif k == 'upload_log':
                if type(settings['upload_log']) is bool:
                    self.session_settings['upload_log'] = settings['upload_log']
                else:
                    return defer.fail()
            elif k == 'download_timeout':
                if type(settings['download_timeout']) is int:
                    self.session_settings['download_timeout'] = settings['download_timeout']
                elif type(settings['download_timeout']) is float:
                    self.session_settings['download_timeout'] = int(settings['download_timeout'])
                else:
                    return defer.fail()
            elif k == 'search_timeout':
                if type(settings['search_timeout']) is float:
                    self.session_settings['search_timeout'] = settings['search_timeout']
                elif type(settings['search_timeout']) is int:
                    self.session_settings['search_timeout'] = float(settings['search_timeout'])
                else:
                    return defer.fail()
            elif k == 'cache_time':
                if type(settings['cache_time']) is int:
                    self.session_settings['cache_time'] = settings['cache_time']
                elif type(settings['cache_time']) is float:
                    self.session_settings['cache_time'] = int(settings['cache_time'])
                else:
                    return defer.fail()
        self.run_on_startup = self.session_settings['run_on_startup']
        self.data_rate = self.session_settings['data_rate']
        self.max_key_fee = self.session_settings['max_key_fee']
        self.download_directory = self.session_settings['download_directory']
        self.max_upload = self.session_settings['max_upload']
        self.max_download = self.session_settings['max_download']
        self.upload_log = self.session_settings['upload_log']
        self.download_timeout = self.session_settings['download_timeout']
        self.search_timeout = self.session_settings['search_timeout']
        self.cache_time = self.session_settings['cache_time']

        f = open(self.daemon_conf, "w")
        f.write(json.dumps(self.session_settings))
        f.close()

        return defer.succeed(True)

    def _setup_data_directory(self):
        self.startup_status = STARTUP_STAGES[1]
        log.info("Loading databases...")
        if self.created_data_dir:
            db_revision = open(os.path.join(self.db_dir, "db_revision"), mode='w')
            db_revision.write(str(self.current_db_revision))
            db_revision.close()
            log.debug("Created the db revision file: %s", str(os.path.join(self.db_dir, "db_revision")))
        if not os.path.exists(self.blobfile_dir):
            os.mkdir(self.blobfile_dir)
            log.debug("Created the blobfile directory: %s", str(self.blobfile_dir))

    def _check_db_migration(self):
        old_revision = 0
        db_revision_file = os.path.join(self.db_dir, "db_revision")
        if os.path.exists(db_revision_file):
            old_revision = int(open(db_revision_file).read().strip())
        if old_revision < self.current_db_revision:
            from lbrynet.db_migrator import dbmigrator
            log.info("Upgrading your databases...")
            d = threads.deferToThread(dbmigrator.migrate_db, self.db_dir, old_revision, self.current_db_revision)

            def print_success(old_dirs):
                success_string = "Finished upgrading the databases. It is now safe to delete the"
                success_string += " following directories, if you feel like it. It won't make any"
                success_string += " difference.\nAnyway here they are: "
                for i, old_dir in enumerate(old_dirs):
                    success_string += old_dir
                    if i + 1 < len(old_dir):
                        success_string += ", "
                log.info(success_string)

            d.addCallback(print_success)
            return d
        return defer.succeed(True)

    def _get_settings(self):
        d = self.settings.start()
        d.addCallback(lambda _: self.settings.get_lbryid())
        d.addCallback(self._set_lbryid)
        return d

    def _set_lbryid(self, lbryid):
        if lbryid is None:
            return self._make_lbryid()
        else:
            log.info("LBRY ID: " + base58.b58encode(lbryid))
            self.lbryid = lbryid

    def _make_lbryid(self):
        self.lbryid = generate_id()
        log.info("Generated new LBRY ID: " + base58.b58encode(self.lbryid))
        d = self.settings.save_lbryid(self.lbryid)
        return d

    def _setup_lbry_file_manager(self):
        self.startup_status = STARTUP_STAGES[3]
        self.lbry_file_metadata_manager = DBLBRYFileMetadataManager(self.db_dir)
        d = self.lbry_file_metadata_manager.setup()

        def set_lbry_file_manager():
            self.lbry_file_manager = LBRYFileManager(self.session,
                                                     self.lbry_file_metadata_manager,
                                                     self.sd_identifier,
                                                     download_directory=self.download_directory)
            return self.lbry_file_manager.setup()

        d.addCallback(lambda _: set_lbry_file_manager())

        return d

    def _get_session(self):
        def get_default_data_rate():
            d = self.settings.get_default_data_payment_rate()
            d.addCallback(lambda rate: {"default_data_payment_rate": rate if rate is not None else
                                                                    MIN_BLOB_DATA_PAYMENT_RATE})
            return d

        def get_wallet():
            if self.wallet_type == "lbrycrd":
                log.info("Using lbrycrd wallet")
                d = defer.succeed(LBRYcrdWallet(self.db_dir, wallet_dir=self.wallet_dir, wallet_conf=self.lbrycrd_conf,
                                                lbrycrdd_path=self.lbrycrdd_path))
            elif self.wallet_type == "lbryum":
                log.info("Using lbryum wallet")
                d = defer.succeed(LBRYumWallet(self.db_dir))
            elif self.wallet_type == "ptc":
                log.info("Using PTC wallet")
                d = defer.succeed(PTCWallet(self.db_dir))
            else:
                # TODO: should fail here.  Can't switch to lbrycrd because the wallet_dir, conf and path won't be set
                log.info("Requested unknown wallet '%s', using default lbryum", self.wallet_type)
                d = defer.succeed(LBRYumWallet(self.db_dir))

            d.addCallback(lambda wallet: {"wallet": wallet})
            return d

        d1 = get_default_data_rate()
        d2 = get_wallet()

        def combine_results(results):
            r = {}
            for success, result in results:
                if success is True:
                    r.update(result)
            return r

        def create_session(results):
            self.session = LBRYSession(results['default_data_payment_rate'], db_dir=self.db_dir, lbryid=self.lbryid,
                                       blob_dir=self.blobfile_dir, dht_node_port=self.dht_node_port,
                                       known_dht_nodes=self.known_dht_nodes, peer_port=self.peer_port,
                                       use_upnp=self.use_upnp, wallet=results['wallet'])
            self.startup_status = STARTUP_STAGES[2]

        dl = defer.DeferredList([d1, d2], fireOnOneErrback=True)
        dl.addCallback(combine_results)
        dl.addCallback(create_session)
        dl.addCallback(lambda _: self.session.setup())

        return dl

    # def _check_first_run(self):
    #     def _set_first_run_false():
    #         log.info("Not first run")
    #         self.first_run = False
    #         self.session_settings['requested_first_run_credits'] = True
    #         f = open(self.daemon_conf, "w")
    #         f.write(json.dumps(self.session_settings))
    #         f.close()
    #         return 0.0
    #
    #     if self.wallet_type == 'lbryum':
    #         d = self.session.wallet.is_first_run()
    #         d.addCallback(lambda is_first_run: self._do_first_run() if is_first_run or not self.requested_first_run_credits
    #                                             else _set_first_run_false())
    #     else:
    #         d = defer.succeed(None)
    #         d.addCallback(lambda _: _set_first_run_false())
    #     return d
    #
    # def _do_first_run(self):
    #     def send_request(url, data):
    #         log.info("Requesting first run credits")
    #         r = requests.post(url, json=data)
    #         if r.status_code == 200:
    #             self.requested_first_run_credits = True
    #             self.session_settings['requested_first_run_credits'] = True
    #             f = open(self.daemon_conf, "w")
    #             f.write(json.dumps(self.session_settings))
    #             f.close()
    #             return r.json()['credits_sent']
    #         return 0.0
    #
    #     def log_error(err):
    #         log.warning("unable to request free credits. %s", err.getErrorMessage())
    #         return 0.0
    #
    #     def request_credits(address):
    #         url = "http://credreq.lbry.io/requestcredits"
    #         data = {"address": address}
    #         d = threads.deferToThread(send_request, url, data)
    #         d.addErrback(log_error)
    #         return d
    #
    #     self.first_run = True
    #     d = self.session.wallet.get_new_address()
    #     d.addCallback(request_credits)
    #
    #     return d
    #
    # def _show_first_run_result(self, credits_received):
    #     if credits_received != 0.0:
    #         points_string = locale.format_string("%.2f LBC", (round(credits_received, 2),), grouping=True)
    #         self.startup_message = "Thank you for testing the alpha version of LBRY! You have been given %s for free because we love you. Please hang on for a few minutes for the next block to be mined. When you refresh this page and see your credits you're ready to go!." % points_string
    #     else:
    #         self.startup_message = None

    def _setup_stream_identifier(self):
        file_saver_factory = LBRYFileSaverFactory(self.session.peer_finder, self.session.rate_limiter,
                                                  self.session.blob_manager, self.stream_info_manager,
                                                  self.session.wallet, self.download_directory)
        self.sd_identifier.add_stream_downloader_factory(LBRYFileStreamType, file_saver_factory)
        file_opener_factory = LBRYFileOpenerFactory(self.session.peer_finder, self.session.rate_limiter,
                                                    self.session.blob_manager, self.stream_info_manager,
                                                    self.session.wallet)
        self.sd_identifier.add_stream_downloader_factory(LBRYFileStreamType, file_opener_factory)
        return defer.succeed(None)

    def _setup_lbry_file_opener(self):

        downloader_factory = LBRYFileOpenerFactory(self.session.peer_finder, self.session.rate_limiter,
                                                   self.session.blob_manager, self.stream_info_manager,
                                                   self.session.wallet)
        self.sd_identifier.add_stream_downloader_factory(LBRYFileStreamType, downloader_factory)
        return defer.succeed(True)

    def _download_name(self, name, timeout=DEFAULT_TIMEOUT, download_directory=None,
                                file_name=None, stream_info=None, wait_for_write=True):
        """
        Add a lbry file to the file manager, start the download, and return the new lbry file.
        If it already exists in the file manager, return the existing lbry file
        """

        if not download_directory:
            download_directory = self.download_directory
        elif not os.path.isdir(download_directory):
            download_directory = self.download_directory

        def _remove_from_wait(r):
            del self.waiting_on[name]
            return r

        def _setup_stream(stream_info):
            if 'sources' in stream_info.keys():
                stream_hash = stream_info['sources']['lbry_sd_hash']
            else:
                stream_hash = stream_info['stream_hash']

            d = self._get_lbry_file_by_sd_hash(stream_hash)
            def _add_results(l):
                if l:
                    if os.path.isfile(os.path.join(self.download_directory, l.file_name)):
                        return defer.succeed((stream_info, l))
                return defer.succeed((stream_info, None))
            d.addCallback(_add_results)
            return d

        def _wait_on_lbry_file(f):
            if os.path.isfile(os.path.join(self.download_directory, f.file_name)):
                written_file = file(os.path.join(self.download_directory, f.file_name))
                written_file.seek(0, os.SEEK_END)
                written_bytes = written_file.tell()
                written_file.close()
            else:
                written_bytes = False

            if not written_bytes:
                d = defer.succeed(None)
                d.addCallback(lambda _: reactor.callLater(1, _wait_on_lbry_file, f))
                return d
            else:
                return defer.succeed(_disp_file(f))

        def _disp_file(f):
            file_path = os.path.join(self.download_directory, f.file_name)
            log.info("Already downloaded: " + str(f.sd_hash) + " --> " + file_path)
            return f

        def _get_stream(stream_info):
            def _wait_for_write():
                try:
                    if os.path.isfile(os.path.join(self.download_directory, self.streams[name].downloader.file_name)):
                        written_file = file(os.path.join(self.download_directory, self.streams[name].downloader.file_name))
                        written_file.seek(0, os.SEEK_END)
                        written_bytes = written_file.tell()
                        written_file.close()
                    else:
                        written_bytes = False
                except:
                    written_bytes = False

                if not written_bytes:
                    d = defer.succeed(None)
                    d.addCallback(lambda _: reactor.callLater(1, _wait_for_write))
                    return d
                else:
                    return defer.succeed(None)

            self.streams[name] = GetStream(self.sd_identifier, self.session, self.session.wallet,
                                           self.lbry_file_manager, max_key_fee=self.max_key_fee,
                                           data_rate=self.data_rate, timeout=timeout,
                                           download_directory=download_directory, file_name=file_name)
            d = self.streams[name].start(stream_info, name)
            if wait_for_write:
                d.addCallback(lambda _: _wait_for_write())
            d.addCallback(lambda _: self.streams[name].downloader)

            return d

        if not stream_info:
            self.waiting_on[name] = True
            d = self._resolve_name(name)
        else:
            d = defer.succeed(stream_info)
        d.addCallback(_setup_stream)
        d.addCallback(lambda (stream_info, lbry_file): _get_stream(stream_info) if not lbry_file else _wait_on_lbry_file(lbry_file))
        if not stream_info:
            d.addCallback(_remove_from_wait)
        return d

    def _get_long_count_timestamp(self):
        return int((datetime.utcnow() - (datetime(year=2012, month=12, day=21))).total_seconds())

    def _update_claim_cache(self):
        f = open(os.path.join(self.db_dir, "stream_info_cache.json"), "w")
        f.write(json.dumps(self.name_cache))
        f.close()
        return defer.succeed(True)

    def _resolve_name(self, name, force_refresh=False):
        def _cache_stream_info(stream_info):
            def _add_txid(txid):
                self.name_cache[name]['txid'] = txid
                return defer.succeed(None)

            self.name_cache[name] = {'claim_metadata': stream_info, 'timestamp': self._get_long_count_timestamp()}
            d = self.session.wallet.get_txid_for_name(name)
            d.addCallback(_add_txid)
            d.addCallback(lambda _: self._update_claim_cache())
            d.addCallback(lambda _: self.name_cache[name]['claim_metadata'])

            return d

        if not force_refresh:
            if name in self.name_cache.keys():
                if (self._get_long_count_timestamp() - self.name_cache[name]['timestamp']) < self.cache_time:
                    log.info("Returning cached stream info for lbry://" + name)
                    d = defer.succeed(self.name_cache[name]['claim_metadata'])
                else:
                    log.info("Refreshing stream info for lbry://" + name)
                    d = self.session.wallet.get_stream_info_for_name(name)
                    d.addCallbacks(_cache_stream_info, lambda _: defer.fail(UnknownNameError))
            else:
                log.info("Resolving stream info for lbry://" + name)
                d = self.session.wallet.get_stream_info_for_name(name)
                d.addCallbacks(_cache_stream_info, lambda _: defer.fail(UnknownNameError))
        else:
            log.info("Resolving stream info for lbry://" + name)
            d = self.session.wallet.get_stream_info_for_name(name)
            d.addCallbacks(_cache_stream_info, lambda _: defer.fail(UnknownNameError))

        return d

    def _delete_lbry_file(self, lbry_file, delete_file=True):
        d = self.lbry_file_manager.delete_lbry_file(lbry_file)

        def finish_deletion(lbry_file):
            d = lbry_file.delete_data()
            d.addCallback(lambda _: _delete_stream_data(lbry_file))
            return d

        def _delete_stream_data(lbry_file):
            s_h = lbry_file.stream_hash
            d = self.lbry_file_manager.get_count_for_stream_hash(s_h)
            # TODO: could possibly be a timing issue here
            d.addCallback(lambda c: self.stream_info_manager.delete_stream(s_h) if c == 0 else True)
            if delete_file:
                d.addCallback(lambda _: os.remove(os.path.join(self.download_directory, lbry_file.file_name)) if
                          os.path.isfile(os.path.join(self.download_directory, lbry_file.file_name)) else defer.succeed(None))
            return d

        d.addCallback(lambda _: finish_deletion(lbry_file))
        d.addCallback(lambda _: log.info("Delete lbry file"))
        return d

    def _get_est_cost(self, name):
        def _check_est(d, name):
            if isinstance(d.result, float):
                log.info("Cost est for lbry://" + name + ": " + str(d.result) + "LBC")
            else:
                log.info("Timeout estimating cost for lbry://" + name + ", using key fee")
                d.cancel()
            return defer.succeed(None)

        def _add_key_fee(data_cost):
            d = self._resolve_name(name)
            d.addCallback(lambda info: data_cost if 'fee' not in info else data_cost + info['fee']['LBC']['amount'])
            return d

        d = self._resolve_name(name)
        d.addCallback(lambda info: info['sources']['lbry_sd_hash'])
        d.addCallback(lambda sd_hash: download_sd_blob(self.session, sd_hash,
                                                    self.blob_request_payment_rate_manager))
        d.addCallback(self.sd_identifier.get_metadata_for_sd_blob)
        d.addCallback(lambda metadata: metadata.validator.info_to_show())
        d.addCallback(lambda info: int(dict(info)['stream_size']) / 1000000 * self.data_rate)
        d.addCallback(_add_key_fee)
        d.addErrback(lambda _: _add_key_fee(0.0))
        reactor.callLater(self.search_timeout, _check_est, d, name)

        return d

    def _get_lbry_file_by_uri(self, name):
        def _get_file(stream_info):
            sd = stream_info['sources']['lbry_sd_hash']

            for l in self.lbry_file_manager.lbry_files:
                if l.sd_hash == sd:
                    return defer.succeed(l)
            return defer.succeed(None)

        d = self._resolve_name(name)
        d.addCallback(_get_file)

        return d

    def _get_lbry_file_by_sd_hash(self, sd_hash):
        for l in self.lbry_file_manager.lbry_files:
            if l.sd_hash == sd_hash:
                return defer.succeed(l)
        return defer.succeed(None)

    def _get_lbry_file_by_file_name(self, file_name):
        for l in self.lbry_file_manager.lbry_files:
            if l.file_name == file_name:
                return defer.succeed(l)
        return defer.succeed(None)

    def _get_lbry_file(self, search_by, val, return_json=True):
        def _log_get_lbry_file(f):
            if f and val:
                log.info("Found LBRY file for " + search_by + ": " + val)
            elif val:
                log.info("Did not find LBRY file for " + search_by + ": " + val)
            return f

        def _get_json_for_return(f):
            def _get_file_status(file_status):
                message = STREAM_STAGES[2][1] % (file_status.name, file_status.num_completed, file_status.num_known, file_status.running_status)
                return defer.succeed(message)

            def _generate_reply(size):
                if f.key:
                    key = binascii.b2a_hex(f.key)
                else:
                    key = None

                if os.path.isfile(os.path.join(self.download_directory, f.file_name)):
                    written_file = file(os.path.join(self.download_directory, f.file_name))
                    written_file.seek(0, os.SEEK_END)
                    written_bytes = written_file.tell()
                    written_file.close()
                else:
                    written_bytes = False

                if search_by == "name":
                    if val in self.streams.keys():
                        status = self.streams[val].code
                    elif f in self.lbry_file_manager.lbry_files:
                        # if f.stopped:
                        #     status = STREAM_STAGES[3]
                        # else:
                        status = STREAM_STAGES[2]
                    else:
                        status = [False, False]
                else:
                    status = [False, False]

                if status[0] == DOWNLOAD_RUNNING_CODE:
                    d = f.status()
                    d.addCallback(_get_file_status)
                    d.addCallback(lambda message: {'completed': f.completed, 'file_name': f.file_name,
                                                   'download_directory': f.download_directory,
                                                   'download_path': os.path.join(f.download_directory, f.file_name),
                                                   'mime_type': mimetypes.guess_type(os.path.join(f.download_directory, f.file_name))[0],
                                                   'key': key,
                                                   'points_paid': f.points_paid, 'stopped': f.stopped,
                                                   'stream_hash': f.stream_hash,
                                                   'stream_name': f.stream_name,
                                                   'suggested_file_name': f.suggested_file_name,
                                                   'upload_allowed': f.upload_allowed, 'sd_hash': f.sd_hash,
                                                   'lbry_uri': f.uri, 'txid': f.txid,
                                                   'total_bytes': size,
                                                   'written_bytes': written_bytes, 'code': status[0],
                                                   'message': message})
                else:
                    d = defer.succeed({'completed': f.completed, 'file_name': f.file_name, 'key': key,
                                       'download_directory': f.download_directory,
                                       'download_path': os.path.join(f.download_directory, f.file_name),
                                       'mime_type': mimetypes.guess_type(os.path.join(f.download_directory, f.file_name))[0],
                                       'points_paid': f.points_paid, 'stopped': f.stopped, 'stream_hash': f.stream_hash,
                                       'stream_name': f.stream_name, 'suggested_file_name': f.suggested_file_name,
                                       'upload_allowed': f.upload_allowed, 'sd_hash': f.sd_hash, 'total_bytes': size,
                                       'written_bytes': written_bytes, 'lbry_uri': f.uri, 'txid': f.txid,
                                       'code': status[0], 'message': status[1]})

                return d

            def _add_metadata(message):
                def _add_to_dict(metadata):
                    message['metadata'] = metadata
                    return defer.succeed(message)

                if f.txid:
                    d = self._resolve_name(f.uri)
                    d.addCallbacks(_add_to_dict, lambda _: _add_to_dict("Pending confirmation"))
                else:
                    d = defer.succeed(message)
                return d

            if f:
                d = f.get_total_bytes()
                d.addCallback(_generate_reply)
                d.addCallback(_add_metadata)
                return d
            else:
                return False

        if search_by == "name":
            d = self._get_lbry_file_by_uri(val)
        elif search_by == "sd_hash":
            d = self._get_lbry_file_by_sd_hash(val)
        elif search_by == "file_name":
            d = self._get_lbry_file_by_file_name(val)
        d.addCallback(_log_get_lbry_file)
        if return_json:
            d.addCallback(_get_json_for_return)
        return d

    def _get_lbry_files(self):
        d = defer.DeferredList([self._get_lbry_file('sd_hash', l.sd_hash) for l in self.lbry_file_manager.lbry_files])
        return d

    def _log_to_slack(self, msg):
        URL = "https://hooks.slack.com/services/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"
        msg = platform.platform() + ": " + base58.b58encode(self.lbryid)[:20] + ", " + msg
        requests.post(URL, json.dumps({"text": msg}))
        return defer.succeed(None)

    def _run_scripts(self):
        if len([k for k in self.startup_scripts if 'run_once' in k.keys()]):
            log.info("Removing one time startup scripts")
            remaining_scripts = [s for s in self.startup_scripts if 'run_once' not in s.keys()]
            startup_scripts = self.startup_scripts
            self.startup_scripts = self.session_settings['startup_scripts'] = remaining_scripts

            f = open(self.daemon_conf, "w")
            f.write(json.dumps(self.session_settings))
            f.close()

        for script in startup_scripts:
            if script['script_name'] == 'migrateto025':
                log.info("Running migrator to 0.2.5")
                from lbrynet.lbrynet_daemon.daemon_scripts.migrateto025 import run as run_migrate
                run_migrate(self)

            if script['script_name'] == 'Autofetcher':
                log.info("Starting autofetcher script")
                from lbrynet.lbrynet_daemon.daemon_scripts.Autofetcher import run as run_autofetcher
                run_autofetcher(self)

        return defer.succeed(None)

    def _render_response(self, result, code):
        return defer.succeed({'result': result, 'code': code})

    def jsonrpc_is_running(self):
        """
        Check if lbrynet daemon is running

        Args:
            None
        Returns: true if daemon completed startup, otherwise false
        """

        log.info("is_running: " + str(self.announced_startup))

        if self.announced_startup:
            return self._render_response(True, OK_CODE)
        else:
            return self._render_response(False, OK_CODE)

    def jsonrpc_daemon_status(self):
        """
        Get lbrynet daemon status information

        Args:
            None
        Returns:
            'message': startup status message
            'code': status_code
            'progress': progress, only used in loading_wallet
            'is_lagging': flag set to indicate lag, if set message will contain relevant message
        """

        r = {'code': self.startup_status[0], 'message': self.startup_status[1],
             'progress': None, 'is_lagging': None, 'problem_code': None}

        if self.connection_problem:
            r['problem_code'] = self.connection_problem[0]
            r['message'] = self.connection_problem[1]
            r['is_lagging'] = True
        elif self.startup_status[0] == LOADING_WALLET_CODE:
            if self.wallet_type == 'lbryum':
                if self.session.wallet.blocks_behind_alert != 0:
                    r['message'] = r['message'] % (str(self.session.wallet.blocks_behind_alert) + " blocks behind")
                    r['progress'] = self.session.wallet.catchup_progress
                else:
                    r['message'] = "Catching up with the blockchain"
                    r['progress'] = 0
            else:
                r['message'] = "Catching up with the blockchain"
                r['progress'] = 0
        log.info("daemon status: " + str(r))
        return self._render_response(r, OK_CODE)

    def jsonrpc_is_first_run(self):
        """
        Check if this is the first time lbrynet daemon has been run

        Args:
            None
        Returns:
            True if first run, otherwise False
        """

        log.info("Check if is first run")
        try:
            d = self.session.wallet.is_first_run()
        except:
            d = defer.fail(None)

        d.addCallbacks(lambda r: self._render_response(r, OK_CODE), lambda _: self._render_response(None, OK_CODE))

        return d

    def jsonrpc_get_start_notice(self):
        """
        Get special message to be displayed at startup

        Args:
            None
        Returns:
            Startup message, such as first run notification
        """

        log.info("Get startup notice")

        if self.first_run and not self.session.wallet.wallet_balance:
            return self._render_response(self.startup_message, OK_CODE)
        elif self.first_run:
            return self._render_response(None, OK_CODE)
        else:
            self._render_response(self.startup_message, OK_CODE)

    def jsonrpc_version(self):
        """
        Get lbry version information

        Args:
            None
        Returns:
            "platform": platform string
            "os_release": os release string
            "os_system": os name
            "lbrynet_version: ": lbrynet_version,
            "lbryum_version: ": lbryum_version,
            "ui_version": commit hash of ui version being used
            "remote_lbrynet": most recent lbrynet version available from github
            "remote_lbryum": most recent lbryum version available from github
        """

        platform_info = self._get_platform()
        msg = {
            'platform': platform_info['platform'],
            'os_release': platform_info['os_release'],
            'os_system': platform_info['os_system'],
            'lbrynet_version': lbrynet_version,
            'lbryum_version': lbryum_version,
            'ui_version': self.ui_version,
            'remote_lbrynet': self.pip_lbrynet_version,
            'remote_lbryum': self.pip_lbryum_version,
            'lbrynet_update_available': version_is_greater_than(self.pip_lbrynet_version, lbrynet_version),
            'lbryum_update_available': version_is_greater_than(self.pip_lbryum_version, lbryum_version),
        }

        log.info("Get version info: " + json.dumps(msg))
        return self._render_response(msg, OK_CODE)

    def jsonrpc_get_settings(self):
        """
        Get lbrynet daemon settings

        Args:
            None
        Returns:
            'run_on_startup': bool,
            'data_rate': float,
            'max_key_fee': float,
            'download_directory': string,
            'max_upload': float, 0.0 for unlimited
            'max_download': float, 0.0 for unlimited
            'upload_log': bool,
            'search_timeout': float,
            'download_timeout': int
            'max_search_results': int,
            'wallet_type': string,
            'delete_blobs_on_remove': bool,
            'peer_port': int,
            'dht_node_port': int,
            'use_upnp': bool,
            'start_lbrycrdd': bool,
        """

        log.info("Get daemon settings")
        return self._render_response(self.session_settings, OK_CODE)

    def jsonrpc_set_settings(self, p):
        """
        Set lbrynet daemon settings

        Args:
            'run_on_startup': bool,
            'data_rate': float,
            'max_key_fee': float,
            'download_directory': string,
            'max_upload': float, 0.0 for unlimited
            'max_download': float, 0.0 for unlimited
            'upload_log': bool,
            'download_timeout': int
        Returns:
            settings dict
        """

        def _log_settings_change():
            log.info("Set daemon settings to " + json.dumps(self.session_settings))

        d = self._update_settings(p)
        d.addErrback(lambda err: log.info(err.getTraceback()))
        d.addCallback(lambda _: _log_settings_change())
        d.addCallback(lambda _: self._render_response(self.session_settings, OK_CODE))

        return d

    def jsonrpc_help(self, p=None):
        """
        Function to retrieve docstring for API function

        Args:
            optional 'function': function to retrieve documentation for
            optional 'callable_during_startup':
        Returns:
            if given a function, returns given documentation
            if given callable_during_startup flag, returns list of functions callable during the startup sequence
            if no params are given, returns the list of callable functions
        """

        if not p:
            return self._render_response(self._listFunctions(), OK_CODE)
        elif 'callable_during_start' in p.keys():
            return self._render_response(ALLOWED_DURING_STARTUP, OK_CODE)
        elif 'function' in p.keys():
            func_path = p['function']
            function = self._getFunction(func_path)
            return self._render_response(function.__doc__, OK_CODE)
        else:
            return self._render_response(self.jsonrpc_help.__doc__, OK_CODE)

    def jsonrpc_get_balance(self):
        """
        Get balance

        Args:
            None
        Returns:
            balance, float
        """

        log.info("Get balance")
        return self._render_response(float(self.session.wallet.wallet_balance), OK_CODE)

    def jsonrpc_stop(self):
        """
        Stop lbrynet-daemon

        Args:
            None
        Returns:
            shutdown message
        """

        def _disp_shutdown():
            log.info("Shutting down lbrynet daemon")

        d = self._shutdown()
        d.addCallback(lambda _: _disp_shutdown())
        d.addCallback(lambda _: reactor.callLater(0.0, reactor.stop))

        return self._render_response("Shutting down", OK_CODE)

    def jsonrpc_get_lbry_files(self):
        """
        Get LBRY files

        Args:
            None
        Returns:
            List of lbry files:
            'completed': bool
            'file_name': string
            'key': hex string
            'points_paid': float
            'stopped': bool
            'stream_hash': base 58 string
            'stream_name': string
            'suggested_file_name': string
            'upload_allowed': bool
            'sd_hash': string
        """

        d = self._get_lbry_files()
        d.addCallback(lambda r: [d[1] for d in r])
        d.addCallback(lambda r: self._render_response(r, OK_CODE) if len(r) else self._render_response(False, OK_CODE))

        return d

    def jsonrpc_get_lbry_file(self, p):
        """
        Get lbry file

        Args:
            'name': get file by lbry uri,
            'sd_hash': get file by the hash in the name claim,
            'file_name': get file by its name in the downloads folder,
        Returns:
            'completed': bool
            'file_name': string
            'key': hex string
            'points_paid': float
            'stopped': bool
            'stream_hash': base 58 string
            'stream_name': string
            'suggested_file_name': string
            'upload_allowed': bool
            'sd_hash': string
        """

        if p.keys()[0] in ['name', 'sd_hash', 'file_name']:
            search_type = p.keys()[0]
            d = self._get_lbry_file(search_type, p[search_type])
        else:
            d = defer.fail()
        d.addCallback(lambda r: self._render_response(r, OK_CODE))
        return d

    def jsonrpc_resolve_name(self, p):
        """
        Resolve stream info from a LBRY uri

        Args:
            'name': name to look up, string, do not include lbry:// prefix
        Returns:
            metadata from name claim
        """

        if 'force' in p:
            force = p['force']
        else:
            force = False

        if 'name' in p:
            name = p['name']
        else:
            return self._render_response(None, BAD_REQUEST)

        d = self._resolve_name(name, force_refresh=force)
        d.addCallbacks(lambda info: self._render_response(info, OK_CODE), lambda _: server.failure)
        return d

    def jsonrpc_get(self, p):
        """
        Download stream from a LBRY uri

        Args:
            'name': name to download, string
            'download_directory': optional, path to directory where file will be saved, string
            'file_name': optional, a user specified name for the downloaded file
            'stream_info': optional, specified stream info overrides name
        Returns:
            'stream_hash': hex string
            'path': path of download
        """

        if 'timeout' not in p.keys():
            timeout = self.download_timeout
        else:
            timeout = p['timeout']

        if 'download_directory' not in p.keys():
            download_directory = self.download_directory
        else:
            download_directory = p['download_directory']

        if 'file_name' in p.keys():
            file_name = p['file_name']
        else:
            file_name = None

        if 'stream_info' in p.keys():
            stream_info = p['stream_info']
            if 'sources' in stream_info.keys():
                sd_hash = stream_info['sources']['lbry_sd_hash']
            else:
                sd_hash = stream_info['stream_hash']
        else:
            stream_info = None

        if 'wait_for_write' in p.keys():
            wait_for_write = p['wait_for_write']
        else:
            wait_for_write = True

        if 'name' in p.keys():
            name = p['name']
            if p['name'] not in self.waiting_on.keys():
                d = self._download_name(name=name, timeout=timeout, download_directory=download_directory,
                                        stream_info=stream_info, file_name=file_name, wait_for_write=wait_for_write)
                d.addCallback(lambda l: {'stream_hash': sd_hash,
                                         'path': os.path.join(self.download_directory, l.file_name)}
                                         if stream_info else
                                         {'stream_hash': l.sd_hash,
                                         'path': os.path.join(self.download_directory, l.file_name)})
                d.addCallback(lambda message: self._render_response(message, OK_CODE))
            else:
                d = server.failure
        else:
            d = server.failure

        return d

    def jsonrpc_stop_lbry_file(self, p):
        """
        Stop lbry file

        Args:
            'name': stop file by lbry uri,
            'sd_hash': stop file by the hash in the name claim,
            'file_name': stop file by its name in the downloads folder,
        Returns:
            confirmation message
        """

        def _stop_file(f):
            d =  self.lbry_file_manager.toggle_lbry_file_running(f)
            d.addCallback(lambda _: "Stopped LBRY file")
            return d

        if p.keys()[0] in ['name', 'sd_hash', 'file_name']:
            search_type = p.keys()[0]
            d = self._get_lbry_file(search_type, p[search_type], return_json=False)
            d.addCallback(lambda l: _stop_file(l) if not l.stopped else "LBRY file wasn't running")

        d.addCallback(lambda r: self._render_response(r, OK_CODE))
        return d

    def jsonrpc_start_lbry_file(self, p):
        """
        Stop lbry file

        Args:
            'name': stop file by lbry uri,
            'sd_hash': stop file by the hash in the name claim,
            'file_name': stop file by its name in the downloads folder,
        Returns:
            confirmation message
        """

        def _start_file(f):
            d = self.lbry_file_manager.toggle_lbry_file_running(f)
            return defer.succeed("Started LBRY file")

        if p.keys()[0] in ['name', 'sd_hash', 'file_name']:
            search_type = p.keys()[0]
            d = self._get_lbry_file(search_type, p[search_type], return_json=False)
            d.addCallback(lambda l: _start_file(l) if l.stopped else "LBRY file was already running")

        d.addCallback(lambda r: self._render_response(r, OK_CODE))
        return d

    def jsonrpc_search_nametrie(self, p):
        """
        Search the nametrie for claims beginning with search (yes, this is a dumb search, it'll be made better)

        Args:
            'search': search query, string
        Returns:
            List of search results
        """

        if 'search' in p.keys():
            search = p['search']
        else:
            return self._render_response(None, BAD_REQUEST)

        def _clean(n):
            t = []
            for i in n:
                if i[0]:
                    if i[1][0][0] and i[1][1][0] and i[1][2][0]:
                        i[1][0][1]['value'] = str(i[1][0][1]['value'])
                        t.append([i[1][0][1], i[1][1][1], i[1][2][1]])
            return t

        def resolve_claims(claims):
            ds = []
            for claim in claims:
                d1 = defer.succeed(claim)
                d2 = self._resolve_name(claim['name'])
                d3 = self._get_est_cost(claim['name'])
                dl = defer.DeferredList([d1, d2, d3], consumeErrors=True)
                ds.append(dl)
            return defer.DeferredList(ds)

        def _disp(results):
            log.info('Found ' + str(len(results)) + ' search results')
            consolidated_results = []
            for r in results:
                t = {}
                t.update(r[0])
                if not 'thumbnail' in r[1].keys():
                    r[1]['thumbnail'] = "img/Free-speech-flag.svg"
                t.update(r[1])
                t['cost_est'] = r[2]
                consolidated_results.append(t)
                # log.info(str(t))

            return consolidated_results

        log.info('Search nametrie: ' + search)

        d = self.session.wallet.get_nametrie()
        d.addCallback(lambda trie: [claim for claim in trie if claim['name'].startswith(search) and 'txid' in claim])
        d.addCallback(lambda claims: claims[:self.max_search_results])
        d.addCallback(resolve_claims)
        d.addCallback(_clean)
        d.addCallback(_disp)
        d.addCallback(lambda results: self._render_response(results, OK_CODE))

        return d

    def jsonrpc_delete_lbry_file(self, p):
        """
        Delete a lbry file

        Args:
            'file_name': downloaded file name, string
        Returns:
            confirmation message
        """

        if 'delete_target_file' in p.keys():
            delete_file = p['delete_target_file']
        else:
            delete_file = True

        def _delete_file(f):
            file_name = f.file_name
            d = self._delete_lbry_file(f, delete_file=delete_file)
            d.addCallback(lambda _: "Deleted LBRY file" + file_name)
            return d

        if 'name' in p.keys() or 'sd_hash' in p.keys() or 'file_name' in p.keys():
            search_type = [k for k in p.keys() if k != 'delete_target_file'][0]
            d = self._get_lbry_file(search_type, p[search_type], return_json=False)
            d.addCallback(lambda l: _delete_file(l) if l else False)

        d.addCallback(lambda r: self._render_response(r, OK_CODE))
        return d

    def jsonrpc_publish(self, p):
        """
        Make a new name claim and publish associated data to lbrynet

        Args:
            'name': name to be claimed, string
            'file_path': path to file to be associated with name, string
            'bid': amount of credits to commit in this claim, float
            'metadata': metadata dictionary
            optional 'fee'
        Returns:
            Claim txid
        """

        name = p['name']
        bid = p['bid']
        file_path = p['file_path']
        metadata = p['metadata']

        def _set_address(address, currency):
            log.info("Generated new address for key fee: " + str(address))
            metadata['fee'][currency]['address'] = address
            return defer.succeed(None)

        def _delete_data(lbry_file):
            txid = lbry_file.txid
            d = self._delete_lbry_file(lbry_file, delete_file=False)
            d.addCallback(lambda _: txid)
            return d

        if not self.pending_claim_checker.running:
            self.pending_claim_checker.start(30)

        d = self._resolve_name(name, force_refresh=True)
        d.addErrback(lambda _: None)

        if 'fee' in p:
            metadata['fee'] = p['fee']
            assert len(metadata['fee']) == 1, "Too many fees"
            for c in metadata['fee']:
                if 'address' not in metadata['fee'][c]:
                    d.addCallback(lambda _: self.session.wallet.get_new_address())
                    d.addCallback(lambda addr: _set_address(addr, c))

        pub = Publisher(self.session, self.lbry_file_manager, self.session.wallet)
        d.addCallback(lambda _: self._get_lbry_file_by_uri(name))
        d.addCallbacks(lambda l: None if not l else _delete_data(l), lambda _: None)
        d.addCallback(lambda r: pub.start(name, file_path, bid, metadata, r))
        d.addCallback(lambda txid: self._add_to_pending_claims(name, txid))
        d.addCallback(lambda r: self._render_response(r, OK_CODE))
        d.addErrback(lambda err: self._render_response(err.getTraceback(), BAD_REQUEST))

        return d

    def jsonrpc_abandon_name(self, p):
        """
        Abandon a name and reclaim credits from the claim

        Args:
            'txid': txid of claim, string
        Return:
            Confirmation message
        """

        if 'txid' in p.keys():
            txid = p['txid']
        else:
            return server.failure

        def _disp(x):
            log.info("Abandoned name claim tx " + str(x))
            return self._render_response(x, OK_CODE)

        d = defer.Deferred()
        d.addCallback(lambda _: self.session.wallet.abandon_name(txid))
        d.addCallback(_disp)
        d.callback(None)

        return d

    def jsonrpc_get_name_claims(self):
        """
        Get my name claims

        Args:
            None
        Returns
            list of name claims
        """

        def _clean(claims):
            for c in claims:
                for k in c.keys():
                    if isinstance(c[k], Decimal):
                        c[k] = float(c[k])
            return defer.succeed(claims)

        d = self.session.wallet.get_name_claims()
        d.addCallback(_clean)
        d.addCallback(lambda claims: self._render_response(claims, OK_CODE))

        return d

    def jsonrpc_get_transaction_history(self):
        """
        Get transaction history

        Args:
            None
        Returns:
            list of transactions
        """

        d = self.session.wallet.get_history()
        d.addCallback(lambda r: self._render_response(r, OK_CODE))
        return d

    def jsonrpc_get_transaction(self, p):
        """
        Get a decoded transaction from a txid

        Args:
            txid: txid hex string
        Returns:
            JSON formatted transaction
        """


        txid = p['txid']
        d = self.session.wallet.get_tx_json(txid)
        d.addCallback(lambda r: self._render_response(r, OK_CODE))
        return d

    def jsonrpc_get_public_key_from_wallet(self, p):
        """
        Get public key from wallet address

        Args:
            wallet: wallet address, base58
        Returns:
            public key
        """

        wallet = p['wallet']
        d = self.session.wallet.get_pub_keys(wallet)
        d.addCallback(lambda r: self._render_response(r, OK_CODE))

    def jsonrpc_get_time_behind_blockchain(self):
        """
        Get number of blocks behind the blockchain

        Args:
            None
        Returns:
            number of blocks behind blockchain, int
        """

        def _get_time_behind():
            try:
                local_height = self.session.wallet.network.get_local_height()
                remote_height = self.session.wallet.network.get_server_height()
                return defer.succeed(remote_height - local_height)
            except:
                return defer.fail()

        d = _get_time_behind()
        d.addCallback(lambda r: self._render_response(r, OK_CODE))

        return d

    def jsonrpc_get_new_address(self):
        """
        Generate a new wallet address

        Args:
            None
        Returns:
            new wallet address, base 58 string
        """

        def _disp(address):
            log.info("Got new wallet address: " + address)
            return defer.succeed(address)

        d = self.session.wallet.get_new_address()
        d.addCallback(_disp)
        d.addCallback(lambda address: self._render_response(address, OK_CODE))
        return d

    def jsonrpc_send_amount_to_address(self, p):
        """
            Send credits to an address

            Args:
                amount: the amount to send
                address: the address of the recipient
            Returns:
                True if payment successfully scheduled
        """

        if 'amount' in p.keys() and 'address' in p.keys():
            amount = p['amount']
            address = p['address']
        else:
            return server.failure

        reserved_points = self.session.wallet.reserve_points(address, amount)
        if reserved_points is None:
            return defer.fail(InsufficientFundsError())
        d = self.session.wallet.send_points_to_address(reserved_points, amount)
        d.addCallback(lambda _: self._render_response(True, OK_CODE))
        return d

    def jsonrpc_get_best_blockhash(self):
        """
            Get hash of most recent block

            Args:
                None
            Returns:
                Hash of most recent block
        """

        d = self.session.wallet.get_best_blockhash()
        d.addCallback(lambda r: self._render_response(r, OK_CODE))
        return d

    def jsonrpc_get_block(self, p):
        """
            Get contents of a block

            Args:
                blockhash: hash of the block to look up
            Returns:
                requested block
        """

        if 'blockhash' in p.keys():
            blockhash = p['blockhash']
        else:
            return server.failure

        d = self.session.wallet.get_block(blockhash)
        d.addCallback(lambda r: self._render_response(r, OK_CODE))
        return d

    def jsonrpc_get_claims_for_tx(self, p):
        """
            Get claims for tx

            Args:
                txid: txid of a name claim transaction
            Returns:
                any claims contained in the requested tx
        """

        if 'txid' in p.keys():
            txid = p['txid']
        else:
            return server.failure

        d = self.session.wallet.get_claims_from_tx(txid)
        d.addCallback(lambda r: self._render_response(r, OK_CODE))
        return d

    def jsonrpc_get_nametrie(self):
        """
            Get the nametrie

            Args:
                None
            Returns:
                Name claim trie
        """

        d = self.session.wallet.get_nametrie()
        d.addCallback(lambda r: [i for i in r if 'txid' in i.keys()])
        d.addCallback(lambda r: self._render_response(r, OK_CODE))
        return d

    def jsonrpc_set_miner(self, p):
        """
            Start of stop the miner, function only available when lbrycrd is set as the wallet

            Args:
                run: True/False
            Returns:
                miner status, True/False
        """

        stat = p['run']
        if stat:
            d = self.session.wallet.start_miner()
        else:
            d = self.session.wallet.stop_miner()
        d.addCallback(lambda _: self.session.wallet.get_miner_status())
        d.addCallback(lambda r: self._render_response(r, OK_CODE))
        return d

    def jsonrpc_get_miner_status(self):
        """
            Get status of miner

            Args:
                None
            Returns:
                True/False
        """

        d = self.session.wallet.get_miner_status()
        d.addCallback(lambda r: self._render_response(r, OK_CODE))
        return d

    def jsonrpc_log(self, p):
        """
        Log message

        Args:
            'message': message to be logged
        Returns:
             True
        """

        message = p['message']
        log.info("API client log request: %s" % message)
        return self._render_response(True, OK_CODE)

    def jsonrpc_upload_log(self, p=None):
        """
        Upload log

        Args, optional:
            'name_prefix': prefix to indicate what is requesting the log upload
            'exclude_previous': true/false, whether or not to exclude previous sessions from upload, defaults on true
        Returns:
            True
        """

        if p:
            if 'name_prefix' in p.keys():
                log_type = p['name_prefix'] + '_api'
            elif 'log_type' in p.keys():
                log_type = p['log_type'] + '_api'
            else:
                log_type = None

            if 'exclude_previous' in p.keys():
                exclude_previous = p['exclude_previous']
            else:
                exclude_previous = True

            if 'message' in p.keys():
                log.info("Upload log message: " + str(p['message']))

            if 'force' in p.keys():
                force = p['force']
            else:
                force = False
        else:
            log_type = "api"
            exclude_previous = True

        d = self._upload_log(log_type=log_type, exclude_previous=exclude_previous, force=force)
        if 'message' in p.keys():
            d.addCallback(lambda _: self._log_to_slack(p['message']))
        d.addCallback(lambda _: self._render_response(True, OK_CODE))
        return d

    def jsonrpc_configure_ui(self, p):
        """
        Configure the UI being hosted

        Args, optional:
            'branch': a branch name on lbryio/lbry-web-ui
            'path': path to a ui folder
        """

        if 'check_requirements' in p:
            check_require = p['check_requirements']
        else:
            check_require = True

        if 'path' in p:
            d = self.lbry_ui_manager.setup(user_specified=p['path'], check_requirements=check_require)
        elif 'branch' in p:
            d = self.lbry_ui_manager.setup(branch=p['branch'], check_requirements=check_require)
        else:
            d = self.lbry_ui_manager.setup(check_requirements=check_require)
        d.addCallback(lambda r: self._render_response(r, OK_CODE))

        return d

    def jsonrpc_reveal(self, p):
        """
        Reveal a file or directory in file browser

        Args:
            'path': path to be selected in file browser
        Returns:
            True, opens file browser
        """
        path = p['path']
        if sys.platform == "darwin":
            d = threads.deferToThread(subprocess.Popen, ['open', '-R', path])
        else:
            # No easy way to reveal specific files on Linux, so just open the containing directory
            d = threads.deferToThread(subprocess.Popen, ['xdg-open', os.dirname(path)])


        d.addCallback(lambda _: self._render_response(True, OK_CODE))
        return d


def get_lbrynet_version_from_github():
    """Return the latest released version from github."""
    response = requests.get('https://api.github.com/repos/lbryio/lbry/releases/latest')
    release = response.json()
    tag = release['tag_name']
    # githubs documentation claims this should never happen, but we'll check just in case
    if release['prerelease']:
        raise Exception('Release {} is a pre-release'.format(tag))
    return get_version_from_tag(tag)


def get_version_from_tag(tag):
    match = re.match('v([\d.]+)', tag)
    if match:
        return match.group(1)
    else:
        raise Exception('Failed to parse version from tag {}'.format(tag))


def compare_versions(a, b):
    """Returns True if version a is more recent than version b"""
    return a > b<|MERGE_RESOLUTION|>--- conflicted
+++ resolved
@@ -67,26 +67,7 @@
 
 lbrynet_log = os.path.join(log_dir, LOG_FILE_NAME)
 
-<<<<<<< HEAD
-# TODO: configuring a logger on module import drastically reduces the
-# amount of control the caller of this code has over logging
-#
-# Better would be to configure all logging at runtime.
-handler = logging.handlers.RotatingFileHandler(lbrynet_log, maxBytes=2097152, backupCount=5)
 log = logging.getLogger(__name__)
-log.addHandler(handler)
-log.setLevel(logging.INFO)
-
-# if os.path.isfile(lbryum_log):
-#     f = open(lbryum_log, 'r')
-#     PREVIOUS_LBRYUM_LOG = len(f.read())
-#     f.close()
-# else:
-#     PREVIOUS_LBRYUM_LOG = 0
-=======
-log = logging.getLogger(__name__)
-
->>>>>>> c1ff1271
 
 if os.path.isfile(lbrynet_log):
     with open(lbrynet_log, 'r') as f:
